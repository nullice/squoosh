--- conflicted
+++ resolved
@@ -65,15 +65,10 @@
   error?: string;
 }
 
-<<<<<<< HEAD
-=======
 interface UpdateImageOptions {
   skipPreprocessing?: boolean;
 }
 
-const filesize = partial({});
-
->>>>>>> 65c3ea82
 async function preprocessImage(
   source: SourceImage,
   preprocessData: PreprocessorState,
